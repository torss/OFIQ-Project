--- conflicted
+++ resolved
@@ -168,8 +168,7 @@
          * computed by the \link OFIQ_LIB::OFIQImpl::performPreprocessing()
          * OFIQImpl::performPreprocessing()\endlink method
          */
-<<<<<<< HEAD
-        void alignFaceImage(Session& session);
+        void alignFaceImage(Session& session) const;
 
         /**
          * @brief Run the computation of all measures set in the configuration.
@@ -179,9 +178,6 @@
          */
         OFIQ::ReturnStatus vectorQualityViaSession(
             OFIQ_LIB::Session& image);
-=======
-        void alignFaceImage(Session& session) const;
->>>>>>> 573aed38
     };
 }
 
