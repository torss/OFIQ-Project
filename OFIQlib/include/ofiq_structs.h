/**
 * @file ofiq_structs.h
 *
 * @copyright Copyright (c) 2024  Federal Office for Information Security, Germany
 *
 * Permission is hereby granted, free of charge, to any person obtaining a copy
 * of this software and associated documentation files (the "Software"), to deal
 * in the Software without restriction, including without limitation the rights
 * to use, copy, modify, merge, publish, distribute, sublicense, and/or sell
 * copies of the Software, and to permit persons to whom the Software is
 * furnished to do so, subject to the following conditions:
 *
 * The above copyright notice and this permission notice shall be included in all
 * copies or substantial portions of the Software.
 *
 * THE SOFTWARE IS PROVIDED "AS IS", WITHOUT WARRANTY OF ANY KIND, EXPRESS OR
 * IMPLIED, INCLUDING BUT NOT LIMITED TO THE WARRANTIES OF MERCHANTABILITY,
 * FITNESS FOR A PARTICULAR PURPOSE AND NONINFRINGEMENT. IN NO EVENT SHALL THE
 * AUTHORS OR COPYRIGHT HOLDERS BE LIABLE FOR ANY CLAIM, DAMAGES OR OTHER
 * LIABILITY, WHETHER IN AN ACTION OF CONTRACT, TORT OR OTHERWISE, ARISING FROM,
 * OUT OF OR IN CONNECTION WITH THE SOFTWARE OR THE USE OR OTHER DEALINGS IN THE
 * SOFTWARE.
 *
 * @brief PRovides several helper classes, enums and functions used in the OFIQ framework.
 * @author OFIQ development team
 */
#ifndef OFIQ_STRUCTS_H
#define OFIQ_STRUCTS_H

#include <cstdint>
#include <cstring>
#include <cstdint>
#include <iostream>
#include <map>
#include <memory>
#include <string>
#include <utility>
#include <vector>

#include <opencv2/opencv.hpp>

 /**
  * Namespace for OFIQ API.
  */
namespace OFIQ
{
    /**
     * @brief
     * Struct representing a single image
     */
    struct Image
    {

        /** Number of pixels horizontally */
        uint16_t width{ 0 };
        /** Number of pixels vertically */
        uint16_t height{ 0 };
        /** Number of bits per pixel. Legal values are 8 and 24. */
        uint8_t depth{ 24 };
        /** Managed pointer to raster scanned data.
         * Either RGB color or intensity.
         * If image_depth == 24 this points to  3WH bytes  RGBRGBRGB...
         * If image_depth ==  8 this points to  WH bytes  IIIIIII */
        std::shared_ptr<uint8_t[]> data;

        /** 
         * @brief Constructor 
         */
        Image() = default;

        /**
         * @brief Constructor
         *
         * @attention The constructor sets a shallow copy of the specified data pointer. 
         * Therefore, this constructor should no be used from binding such as Java/JNI using
         * byte data of which memory is managed by another mechanism. Rather, for a binding
         * such as Java/JNI, one should use the \link OFIQ::Image::deepcopy deepcopy\endlink method.
         *
         * @param width of the image.
         * @param height of the image.
         * @param depth of the image
         * @param data of the image.
         */
        Image(uint16_t width, uint16_t height, uint8_t depth, const std::shared_ptr<uint8_t[]>& data)
            : width{ width },
            height{ height },
            depth{ depth },
            data{ data }
        {
        }

        /** @brief This function returns the size of the image data. */
        size_t size() const { return (static_cast<size_t>(width) * height * (depth / 8)); }

        /**
         * @brief Overwrites the data of the image being a deepcopy of the specified
         * parameters.
         * 
         * @details This method can be used by a binding such as Java/JNI when the memory
         * of the specified data is managed by another mechanism such as Java's garbage collector.
         *
         * @param[in] width of the image.
         * @param[in] height of the image.
         * @param[in] depth of the image
         * @param[in] data of the image.
         */
        void deepcopy(uint16_t width, uint16_t height, uint8_t depth, const std::shared_ptr<uint8_t>& data)
        {
            this->width = width;
            this->height = height;
            this->depth = depth;
            size_t size = this->size();
            this->data.reset(new uint8_t[size], std::default_delete<uint8_t[]>());
            memcpy(this->data.get(), data.get(), size);
        }
    };


    /**
     * @brief
     * Return codes for functions specified in this API
     */
    enum class ReturnCode
    {
        /** Success */
        Success = 0,
        /** Failed to read an image. */
        ImageReadingError,
        /** failed to write an image to disk. */
        ImageWritingError,
        /** A required config parameter is missing */
        MissingConfigParamError,
        /** A required config parameter is missing */
        UnknownConfigParamError,
        /** Unable to detect a face in the image */
        FaceDetectionError,
        /** Unable to extract landmarks from face */
        FaceLandmarkExtractionError,
        /** Unable to extract occlusion segments from face */
        FaceOcclusionSegmentationError,
        /** Unable to parse face */
        FaceParsingError,
        /** Catch-all error */
        UnknownError,
        /** Failure to generate a quality score on the input image */
        QualityAssessmentError,
        /** Function is not implemented */
        NotImplemented
    };

    /** Output stream operator for a ReturnCode object. */
    inline std::ostream& operator<<(std::ostream& s, const ReturnCode& rc)
    {
        switch (rc)
        {
        case ReturnCode::Success:
            return (s << "Success");
        case ReturnCode::UnknownError:
            return (s << "Unknown Error");
        case ReturnCode::QualityAssessmentError:
            return (s << "Failure to generate a quality score on the input image");
        case ReturnCode::NotImplemented:
            return (s << "Function is not implemented");
        default:
            return (s << "Undefined error");
        }
    }

    /**
     * @brief
     * A structure to contain information about a failure by the software
     * under test.
     *
     * @details
     * An object of this class allows the software to return some information
     * from a function call. The string within this object can be optionally
     * set to provide more information for debugging etc. The status code
     * will be set by the function to Success on success, or one of the
     * other codes on failure.
     */
    struct ReturnStatus
    {
        /** @brief Return status code */
        ReturnCode code{ ReturnCode::UnknownError };
        /** @brief Optional information string */
        std::string info;

        /**
         * @brief Default constructor
         * 
         */
        ReturnStatus() = default;

        /**
         * @brief
         * Parameterized constructor
         *
         * @param[in] code
         * The return status code; required.
         * @param[in] info
         * The optional information string.
         */
        ReturnStatus(const ReturnCode code, const std::string& info = "")
            : code{code},
              info{info}
        {
        }
    };

    /** @brief Enums presenting the measure labels
     */
    enum class QualityMeasure
    {
        /** UnifiedQualityScore*/
        UnifiedQualityScore = 0x41,
        /** BackgroundUniformity*/
        BackgroundUniformity = 0x42,
        /** IlluminationUniformity*/
        IlluminationUniformity = 0x43,
        /** the common measure implementation for LuminanceMean, LuminanceVariance */
        Luminance = -0x44 ,
        /** LuminanceMean*/
        LuminanceMean = 0x44,
        /** LuminanceVariance*/
        LuminanceVariance = 0x45,
        /** UnderExposurePrevention*/
        UnderExposurePrevention = 0x46,
        /** OverExposurePrevention*/
        OverExposurePrevention = 0x47,
        /** DynamicRange*/
        DynamicRange = 0x48,
        /** Sharpness*/
        Sharpness = 0x49,
        /** CompressionArtifacts*/
        CompressionArtifacts = 0x4a ,
        /** NaturalColour*/
        NaturalColour = 0x4b,
        /** SingleFacePresent */
        SingleFacePresent = 0x4c ,
        /** EyesOpen*/
        EyesOpen = 0x4d ,
        /** MouthClosed*/
        MouthClosed = 0x4e,
        /** EyesVisible*/
        EyesVisible = 0x4f,
        /** MouthOcclusionPrevention*/
        MouthOcclusionPrevention = 0x50,
        /** FaceOcclusionPrevention*/
        FaceOcclusionPrevention = 0x51,
        /** InterEyeDistance*/
        InterEyeDistance = 0x52,
        /** HeadSize*/
        HeadSize = 0x53,
        /** CropOfTheFaceImage: common measure for {Left,Right}wardCropOfTheFaceImage, MarginAbove, and MarginBelow */
        CropOfTheFaceImage = -0x54, 
        /** LeftwardCropOfTheFaceImage*/
        LeftwardCropOfTheFaceImage = 0x54,
        /** RightwardCropOfTheFaceImage*/
        RightwardCropOfTheFaceImage = 0x55,
        /** MarginAbove */
        MarginAboveOfTheFaceImage = 0x56,
        /** MarginBelow */
        MarginBelowOfTheFaceImage = 0x57,
        /** HeadPose*/
        HeadPose = -0x58,
        /** HeadPoseYaw*/
        HeadPoseYaw = 0x58,
        /** HeadPosePitch*/
        HeadPosePitch = 0x59,
        /** HeadPoseRoll*/
        HeadPoseRoll = 0x5a,
        /** ExpressionNeutrality*/
        ExpressionNeutrality = 0x5b,
        /** NoHeadCoverings */
        NoHeadCoverings = 0x5c,
        /** unknown measure*/
        NotSet = -1
    };

    /**
     * @brief
     * Return codes for QualityMeasureResult
     */
    enum class QualityMeasureReturnCode
    {
        /** Success */
        Success = 0,
        /** Unable to assess a quality measure */
        FailureToAssess,
        /** Quality measure is not initialized */
        NotInitialized
    };

    /**
     * @brief Data structure to handle the results of a quality measure.
     * 
     */
    struct QualityMeasureResult
    {
        /** @brief Raw value as computed by the quality measure implementation */
        double rawScore{ -1 };
        /** @brief A scalar value from the interval [0,100]
         * Higher values mean higher quality. A value of -1.0 indicates a failed
         * attempt to calculate a quality score or the value is unassigned */
        double scalar{ -1 };
        /** @brief Return status code */
        QualityMeasureReturnCode code{ QualityMeasureReturnCode::NotInitialized };

        /**
         * @brief Default constructor
         * 
         */
        QualityMeasureResult() = default;

        /**
         * @brief Parameterized constructor
         * 
         * @param[in] rawScore Computed raw score.
         * @param[in] scalar Computed scalar score.
         * @param[in] code QualityMeasureReturnCode describing the state of the computation.
         */
        QualityMeasureResult(double rawScore, double scalar = -1, QualityMeasureReturnCode code = QualityMeasureReturnCode::NotInitialized)
            : rawScore{rawScore},
              scalar{scalar},
              code{code}
        {
        }
    };

    /**
     * @brief
     * Data structure that stores key-value pairs, with each
     * entry representing a quality element and its value
     */
    using QualityAssessments = std::map<QualityMeasure, QualityMeasureResult>;

    /**
     * @brief Enum describing the different face detector implementations
     * 
     */
    enum class FaceDetectorType
    {
        /** face detector based on the ssd implementation in opencv.*/
        OPENCVSSD,
        /** unknown face detector*/
        NotSet
    };

    
    /**
     * @brief Data structure for descibing bounding boxes,
     * e.g. the face region of the faces found by a face detector.
     * 
     */
    struct BoundingBox
    {
        /** @brief leftmost point on head, typically subject's right ear
         *  value must be on [0, imageWidth-1] */
        int16_t xleft{ -1 };
        /** @brief high point of head, typically top of hair;
         *  value must be on [0, imageHeight-1] */
        int16_t ytop{ -1 };
        /** @brief bounding box width */
        int16_t width{ -1 };
        /** @brief bounding box height */
        int16_t height{ -1 };

        /** @brief Description of the face detector used. */
        FaceDetectorType faceDetector = FaceDetectorType::NotSet;

        /**
         * @brief Default constructor
         * 
         */
        BoundingBox() = default;

        /**
         * @brief Parameterized constructor
         * 
         * @param xleft x coordinate of the upper left point of the bounding box.
         * @param ytop  y coordinate of the upper left point of the bounding box.
         * @param width width of the bounding box.
         * @param height height of the bounding box.
         * @param i_faceDetector  used face detector.
         */
        BoundingBox(int16_t xleft, int16_t ytop, int16_t width, int16_t height, FaceDetectorType i_faceDetector)
            : xleft{xleft},
              ytop{ytop},
              width{width},
              height{height},
              faceDetector(i_faceDetector)
        {
        }
    };

    /**
     * @brief Data structure to describe the x and y coordinate of a landmark.
     * 
     */
    struct LandmarkPoint
    {
        /**
         * @brief x - coordinate
         * 
         */
        int16_t x{ -1 };
        /**
         * @brief y - coordinate
         * 
         */
        int16_t y{-1 };

        /**
         * @brief Default constructor.
         * 
         */
        LandmarkPoint() = default;

        /**
         * @brief Parameterized constructor
         * 
         * @param i_x x - coordinate of the landmark.
         * @param i_y  y - coordinate of the landmark.
         */
        LandmarkPoint(int16_t i_x, int16_t i_y)
            : x{i_x},
              y{i_y}
        {
        }
    };

    /**
     * @brief container for a collection of landmarks, e.g. belonging to all the landmarks detected on a face image. 
     * 
     */
    using Landmarks = std::vector<LandmarkPoint>;

    /**
     * @brief Enum describing the different implementations of landmarks. 
     * 
     */
    enum class LandmarkType
    {
        /** Landmarks extracted with the adnet detector.*/
        LM_98,
        /** used for iterating through the enums.*/
        NotSet
    };



    /**
     * @brief Data structure for storing facial landmarks
     * 
     */
    struct FaceLandmarks
    {
        /** Enum describing the type of the landmarks.*/
        LandmarkType type{ LandmarkType::NotSet };
        /** container for all detected landmarks. */
        Landmarks landmarks;

        /** Default constructor.*/
        FaceLandmarks() = default;
    };

    /**
     * @brief Data structure storing the results of the different measurement computations.
     * 
     */
    struct FaceImageQualityAssessment
    {

        /**
         * @brief Container for storing the resuls of the different measure computations.
         * 
         */
        QualityAssessments qAssessments;

        /**
         * @brief Face region described by bounding box. 
         * 
         */
        BoundingBox boundingBox;

        /**
         * @brief Default contructor
         * 
         */
        FaceImageQualityAssessment() = default;

        /**
         * @brief Parameterized constructor
         * 
         * @param[in] qAssessments 
         * @param[in] boundingBox 
         */
        FaceImageQualityAssessment(
            const QualityAssessments& qAssessments, const BoundingBox& boundingBox)
            : qAssessments{qAssessments},
              boundingBox{boundingBox}
        {
        }
    };
<<<<<<< HEAD
=======

    /**
     * @brief Data structure storing the results of pre-processing computations.
     * 
     * @details The members can be requested using the
     * \link OFIQ_LIB::OFIQImpl::vectorQualityWithPreprocessingResults OFIQImpl::vectorQualityWithPreprocessingResults\endlink 
     * function. Non-requested members are empty by default.
     */
    struct FaceImageQualityPreprocessingResult
    {
        /**
         * @brief Detected faces
         */
        std::vector<OFIQ::BoundingBox> m_faces;

        /**
         * @brief Landmarks 
         */
        FaceLandmarks m_landmarks;

        /**
         * @brief Segmentation mask
         * @details For each pixel (y,x) of the original image of dimension (height,width)
         * where y=0,...,height-1 and x=0,...,width-1 
         * the value at y*width+x is a value encoding the segmentation type
         * the pixel is assigned to. The meaning of the code is listed in the 
         * following table.
         * <table>
         *  <tr><td><b>code</b></td><td><b>assignment</b></td></tr>
         *  <tr><td>0</td><td>background</td></tr>
         *  <tr><td>1</td><td>face skin</td></tr>
         *  <tr><td>2</td><td>left eye brow</td></tr>
         *  <tr><td>3</td><td>right eye brow</td></tr>
         *  <tr><td>4</td><td>left eye</td></tr>
         *  <tr><td>5</td><td>right eye</td></tr>
         *  <tr><td>6</td><td>eyeglasses</td></tr>
         *  <tr><td>7</td><td>left ear</td></tr>
         *  <tr><td>8</td><td>right ear</td></tr>
         *  <tr><td>9</td><td>earring</td></tr>
         *  <tr><td>10</td><td>nose</td></tr>
         *  <tr><td>11</td><td>mouth</td></tr>
         *  <tr><td>12</td><td>upper lip</td></tr>
         *  <tr><td>13</td><td>lower lip</td></tr>
         *  <tr><td>14</td><td>neck</td></tr>
         *  <tr><td>15</td><td>necklace</td></tr>
         *  <tr><td>16</td><td>clothing</td></tr>
         *  <tr><td>17</td><td>hair</td></tr>
         *  <tr><td>18</td><td>head covering</td></tr>
         *  <tr><td>19</td><td>undocumented</td></tr>
         *  <tr><td>20</td><td>undocumented</td></tr>
         *  <tr><td>21</td><td>undocumented</td></tr>
         *  <tr><td>22</td><td>undocumented</td></tr>
         *  <tr><td>23</td><td>undocumented</td></tr>
         *  <tr><td>255</td><td>outside of the aligned face image</td></tr>
         * </table>
         * @attention Other values as listed may occur as well but are
         * not documented.
         */
        std::shared_ptr<uint8_t[]> m_segmentationMaskPtr;

        /**
         * @brief Occlusion mask
         * @details For each pixel (y,x) of the original image of dimension (height,width)
         * where y=0,...,height-1 and x=0,...,width-1
         * the value at y*width+x is 0 if the pixel is not assigned to 
         * to the occlusion mask; otherwise, if the value is different
         * from 0, the pixel is assigned to the occlusion mask.
         */
        std::shared_ptr<uint8_t[]> m_occlusionMaskPtr;

        /**
         * @brief Landmarked region
         * @details For each pixel (y,x) of the original image of dimension (height,width)
         * where y=0,...,height-1 and x=0,...,width-1
         * the value at y*width+x is 0 if the pixel is not assigned to 
         * to the landmarked region mask; otherwise, if the value is different
         * from 0, the pixel is assigned to the landmarked region mask.
         */
        std::shared_ptr<uint8_t[]> m_landmarkedRegionPtr;

        /**
         * @brief Default contructor
         */
        FaceImageQualityPreprocessingResult() = default;
    };

>>>>>>> df8fbb5e
}

#endif /* OFIQ_STRUCTS_H */<|MERGE_RESOLUTION|>--- conflicted
+++ resolved
@@ -502,8 +502,6 @@
         {
         }
     };
-<<<<<<< HEAD
-=======
 
     /**
      * @brief Data structure storing the results of pre-processing computations.
@@ -590,7 +588,6 @@
         FaceImageQualityPreprocessingResult() = default;
     };
 
->>>>>>> df8fbb5e
 }
 
 #endif /* OFIQ_STRUCTS_H */