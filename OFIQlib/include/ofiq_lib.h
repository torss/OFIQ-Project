/**
 * @file ofiq_lib.h
 *
 * @copyright Copyright (c) 2024  Federal Office for Information Security, Germany
 *
 * Permission is hereby granted, free of charge, to any person obtaining a copy
 * of this software and associated documentation files (the "Software"), to deal
 * in the Software without restriction, including without limitation the rights
 * to use, copy, modify, merge, publish, distribute, sublicense, and/or sell
 * copies of the Software, and to permit persons to whom the Software is
 * furnished to do so, subject to the following conditions:
 *
 * The above copyright notice and this permission notice shall be included in all
 * copies or substantial portions of the Software.
 *
 * THE SOFTWARE IS PROVIDED "AS IS", WITHOUT WARRANTY OF ANY KIND, EXPRESS OR
 * IMPLIED, INCLUDING BUT NOT LIMITED TO THE WARRANTIES OF MERCHANTABILITY,
 * FITNESS FOR A PARTICULAR PURPOSE AND NONINFRINGEMENT. IN NO EVENT SHALL THE
 * AUTHORS OR COPYRIGHT HOLDERS BE LIABLE FOR ANY CLAIM, DAMAGES OR OTHER
 * LIABILITY, WHETHER IN AN ACTION OF CONTRACT, TORT OR OTHERWISE, ARISING FROM,
 * OUT OF OR IN CONNECTION WITH THE SOFTWARE OR THE USE OR OTHER DEALINGS IN THE
 * SOFTWARE.
 *
 * @brief Class describing the interface to the OFIQ.
 * @author OFIQ development team
 */
#ifndef OFIQ_LIB_H
#define OFIQ_LIB_H

#include <cstdint>
#include <string>
#include <vector>

#include <ofiq_structs.h>

#ifdef _WIN32
#    ifdef OFIQ_EXPORTS
#        define OFIQ_EXPORT __declspec(dllexport)
#    else
#        define OFIQ_EXPORT __declspec(dllimport)
#    endif
#else
#    define OFIQ_EXPORT
#endif

/**
 * @brief Namespace for OFIQ API.
 */
namespace OFIQ
{
<<<<<<< HEAD
    struct ExposedSession {
        void* session;

        OFIQ_EXPORT ~ExposedSession();
        OFIQ_EXPORT std::vector<BoundingBox> getDetectedFaces();
        OFIQ_EXPORT std::array<double, 3> getPose();
        OFIQ_EXPORT FaceLandmarks getLandmarks();
        OFIQ_EXPORT FaceLandmarks getAlignedFaceLandmarks();
        OFIQ_EXPORT cv::Mat getAlignedFaceTransformationMatrix();
        OFIQ_EXPORT cv::Mat getAlignedFace();
        OFIQ_EXPORT cv::Mat getAlignedFaceLandmarkedRegion();
        OFIQ_EXPORT cv::Mat getFaceParsingImage();
        OFIQ_EXPORT cv::Mat getFaceOcclusionSegmentationImage();
=======
    /**
     * @brief Encodes flags and mask to request preprocessing
     * results.
     * @see \link OFIQ_LIB::OFIQImpl::vectorQualityWithPreprocessingResults OFIQImpl::vectorQualityWithPreprocessingResults\endlink
     */
    enum class PreprocessingResultType
    {
        // NOTE: Don't use one-line comments here; otherwise
        // Doxygen does not transfer parse them.

        /** 
         *Flag to request no preprocessing data
         */
        None = 0x0,

        /**
         * Flag to request detected faces
         */
        Faces = 0x1,

        /**
         * Flag to request landmarks
         */
        Landmarks = 0x2,

        /**
         * Flag to request face parsing segmentation
         */
        Segmentation = 0x4,

        /**
         * Flag to request face occlusion mask
         */
        OcclusionMask = 0x8,

        /**
         * Flag to request landmarked region
         */
        LandmarkedRegion = 0x10,

        /**
         *Mask to request all available pre-processing data
         */
        All = 0x1 + 0x2 + 0x4 + 0x8 + 0x10
>>>>>>> df8fbb5e
    };

    /**
     * @brief
     * The interface to FACE QA implementation
     *
     * @details
     * Implement this interface by sub-classing this class and implementing each method therein.
     */
    class Interface
    {
    public:
        /**
         * @brief Default Destructor
         * 
         */
        virtual ~Interface() = default;

        /**
         * @brief This function initializes the implementation under test.
         * The implementation under test should set all parameters.
         *
         * @param[in] configDir
         * string representation of the directory containing the configuration 
         * file specified by
         * configFileName
         * @param[in] configFileName
         * An string value encoding the JAXN configuration file name         
         * @return OFIQ::ReturnStatus indicating if the initialization was successful.
         */
        virtual OFIQ::ReturnStatus
            initialize(const std::string& configDir, const std::string& configFileName) = 0;

        /**
         * @brief This function takes an image and outputs a quality scalar.
         *
         * @param[in] face
         * Single face image
         * @param[out] quality
         * A scalar value assessment of image quality.  The legal values are
         * [0,100]  So, a low value indicates high expected FNMR.
         * A value of -1.0 indicates a failed attempt to calculate a quality
         * score or the value is unassigned.
         * @return OFIQ::ReturnStatus
         */
        virtual OFIQ::ReturnStatus scalarQuality(const OFIQ::Image& face, double& quality) = 0;

        /**
         * @brief  This function takes an image and outputs quality information.
         *
         * @details Implementing functions should be performed on the largest detected face.
         *
         * @param[in] image
         * Single face image
         *
         * @param[out] assessments
         * An ImageQualityAssessments structure.
         * The implementation should populate
         * 1) the bounding box and
         * 2) those items in the QualityAssessments object that the
         * developer chooses to implement
         * 3) face landmarks
         * 
         * @return OFIQ::ReturnStatus
         */
        virtual OFIQ::ReturnStatus vectorQuality(
            const OFIQ::Image& image, OFIQ::FaceImageQualityAssessment& assessments) = 0;

        /**
<<<<<<< HEAD
         * @brief  This function takes an image and outputs quality information.
         *
         * @details The quality assessment should be performed on the largest detected face.
=======
         * @brief  This function takes an image and outputs quality information and preprocessing results.
         *
         * @details Implementing functions should be performed on the largest detected face.
>>>>>>> df8fbb5e
         *
         * @param[in] image
         * Single face image
         *
         * @param[out] assessments
         * An ImageQualityAssessments structure.
         * The implementation should populate
         * 1) the bounding box and
         * 2) those items in the QualityAssessments object that the
         * developer chooses to implement
         * 3) face landmarks
<<<<<<< HEAD
         *
         * @param[out] session
         * Ad-hoc struct that exposes internal Session data beyond the assessments.
         * 
         * @return OFIQ::ReturnStatus
         */
        virtual OFIQ::ReturnStatus vectorQuality(
            const OFIQ::Image& image, OFIQ::FaceImageQualityAssessment& assessments, OFIQ::ExposedSession& session) = 0;
=======
         * 
         * @param[out] preprocessingResult
         * A container in which the preprocessing results are stored.
         * 
         * @param[in] resultRequestsMask
         * A bit mask encoding the preprocessing result types to be returned.
         *
         * @return OFIQ::ReturnStatus
         * 
         * @see \link OFIQ::FaceImageQualityPreprocessingResult FaceImageQualityPreprocessingResult\endlink
         */
        virtual OFIQ::ReturnStatus vectorQualityWithPreprocessingResults(
            const OFIQ::Image& image,
            OFIQ::FaceImageQualityAssessment& assessments,
            OFIQ::FaceImageQualityPreprocessingResult& preprocessingResult,
            uint32_t resultRequestsMask) = 0;
>>>>>>> df8fbb5e

        /**
         * @brief
         * Factory method to return a shared pointer to the Interface object.
         * @details
         * This function is implemented by the submitted library and must return
         * a shared pointer to the Interface object.
         *
         * This function MUST be implemented.
         *
         * @note
         * A possible implementation might be:
         * return (std::make_shared<Implementation>());
         * 
         * @return std::shared_ptr<Interface> pointer to the implementation of the interface.
         */
        OFIQ_EXPORT static std::shared_ptr<Interface> getImplementation();

        /**
         * @brief Access version information.
         * @param major Reference to which major version is stored.
         * @param minor Reference to which minor version is stored.
         * @param patch Reference to which patch version is stored.
         */
        OFIQ_EXPORT void getVersion(int& major, int& minor, int& patch) const;

    };
}

#endif /* OFIQ_LIB_H */<|MERGE_RESOLUTION|>--- conflicted
+++ resolved
@@ -48,7 +48,6 @@
  */
 namespace OFIQ
 {
-<<<<<<< HEAD
     struct ExposedSession {
         void* session;
 
@@ -62,7 +61,8 @@
         OFIQ_EXPORT cv::Mat getAlignedFaceLandmarkedRegion();
         OFIQ_EXPORT cv::Mat getFaceParsingImage();
         OFIQ_EXPORT cv::Mat getFaceOcclusionSegmentationImage();
-=======
+    };
+
     /**
      * @brief Encodes flags and mask to request preprocessing
      * results.
@@ -107,7 +107,6 @@
          *Mask to request all available pre-processing data
          */
         All = 0x1 + 0x2 + 0x4 + 0x8 + 0x10
->>>>>>> df8fbb5e
     };
 
     /**
@@ -158,7 +157,7 @@
         /**
          * @brief  This function takes an image and outputs quality information.
          *
-         * @details Implementing functions should be performed on the largest detected face.
+         * @details The quality assessment should be performed on the largest detected face.
          *
          * @param[in] image
          * Single face image
@@ -176,16 +175,10 @@
         virtual OFIQ::ReturnStatus vectorQuality(
             const OFIQ::Image& image, OFIQ::FaceImageQualityAssessment& assessments) = 0;
 
-        /**
-<<<<<<< HEAD
+                /**
          * @brief  This function takes an image and outputs quality information.
          *
          * @details The quality assessment should be performed on the largest detected face.
-=======
-         * @brief  This function takes an image and outputs quality information and preprocessing results.
-         *
-         * @details Implementing functions should be performed on the largest detected face.
->>>>>>> df8fbb5e
          *
          * @param[in] image
          * Single face image
@@ -197,7 +190,6 @@
          * 2) those items in the QualityAssessments object that the
          * developer chooses to implement
          * 3) face landmarks
-<<<<<<< HEAD
          *
          * @param[out] session
          * Ad-hoc struct that exposes internal Session data beyond the assessments.
@@ -206,7 +198,22 @@
          */
         virtual OFIQ::ReturnStatus vectorQuality(
             const OFIQ::Image& image, OFIQ::FaceImageQualityAssessment& assessments, OFIQ::ExposedSession& session) = 0;
-=======
+
+        /**
+         * @brief  This function takes an image and outputs quality information and preprocessing results.
+         *
+         * @details Implementing functions should be performed on the largest detected face.
+         *
+         * @param[in] image
+         * Single face image
+         *
+         * @param[out] assessments
+         * An ImageQualityAssessments structure.
+         * The implementation should populate
+         * 1) the bounding box and
+         * 2) those items in the QualityAssessments object that the
+         * developer chooses to implement
+         * 3) face landmarks
          * 
          * @param[out] preprocessingResult
          * A container in which the preprocessing results are stored.
@@ -223,7 +230,6 @@
             OFIQ::FaceImageQualityAssessment& assessments,
             OFIQ::FaceImageQualityPreprocessingResult& preprocessingResult,
             uint32_t resultRequestsMask) = 0;
->>>>>>> df8fbb5e
 
         /**
          * @brief
